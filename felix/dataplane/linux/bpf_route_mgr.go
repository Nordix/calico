--- conflicted
+++ resolved
@@ -126,14 +126,6 @@
 	noDsrCIDRs := ip.NewCIDRTrie()
 	something := new(struct{})
 	for _, cidrStr := range config.BPFDSROptoutCIDRs {
-<<<<<<< HEAD
-=======
-		if strings.Contains(cidrStr, ":") {
-			log.WithField("cidr", cidrStr).Debug("Ignoring IPv6 DSR optout CIDR")
-			continue
-		}
-
->>>>>>> 211f0085
 		cidr, err := ip.ParseCIDROrIP(cidrStr)
 		if err != nil {
 			log.WithError(err).WithField("cidr", cidr).Error(
