# -*- coding: utf-8 -*-
# Copyright 2014, 2015 Metaswitch Networks
#
# Licensed under the Apache License, Version 2.0 (the "License");
# you may not use this file except in compliance with the License.
# You may obtain a copy of the License at
#
#     http://www.apache.org/licenses/LICENSE-2.0
#
# Unless required by applicable law or agreed to in writing, software
# distributed under the License is distributed on an "AS IS" BASIS,
# WITHOUT WARRANTIES OR CONDITIONS OF ANY KIND, either express or implied.
# See the License for the specific language governing permissions and
# limitations under the License.
"""
felix.test.test_splitter
~~~~~~~~~~~~~~~~~~~~~~~~

Tests of the actor that splits update messages to multiple manager actors.
"""
<<<<<<< HEAD
import gevent
import mock
from calico.felix.masq import MasqueradeManager

from calico.felix.test.base import BaseTestCase, load_config
from calico.felix.splitter import UpdateSplitter
=======
import mock
from calico.felix.masq import MasqueradeManager

from calico.felix.test.base import BaseTestCase
from calico.felix.splitter import UpdateSplitter, CleanupManager
>>>>>>> 9a4ac163


class TestUpdateSplitter(BaseTestCase):
    """
    Tests for the UpdateSplitter actor.
    """
    def setUp(self):
        super(TestUpdateSplitter, self).setUp()

<<<<<<< HEAD
        # Set the cleanup delay to 0, to force immediate cleanup.
        self.config = load_config("felix_default.cfg",
                                  host_dict={"StartupCleanupDelay": 0})
=======
>>>>>>> 9a4ac163
        self.ipsets_mgrs = [mock.MagicMock(), mock.MagicMock()]
        self.rules_mgrs = [mock.MagicMock(), mock.MagicMock()]
        self.endpoint_mgrs = [mock.MagicMock(), mock.MagicMock()]
        self.iptables_updaters = [mock.MagicMock(), mock.MagicMock()]
        self.masq_manager = mock.Mock(spec=MasqueradeManager)

    def get_splitter(self):
        return UpdateSplitter(
            self.ipsets_mgrs +
            self.rules_mgrs +
            self.endpoint_mgrs +
            self.iptables_updaters +
            [self.masq_manager]
        )

    def test_on_datamodel_in_sync(self):
        s = self.get_splitter()
        s.on_datamodel_in_sync()
        for mgr in self.ipsets_mgrs + self.rules_mgrs + self.endpoint_mgrs:
            self.assertEqual(mgr.on_datamodel_in_sync.mock_calls,
                             [mock.call(async=True)])

    def test_rule_updates_propagate(self):
        """
        Test that the on_rules_update message propagates correctly.
        """
        s = self.get_splitter()
        profile = 'profileA'
        rules = ['first rule', 'second rule']

        # Apply the rules update
        s.on_rules_update(profile, rules)

        # Confirm that the rules update propagates.
        for mgr in self.rules_mgrs:
            mgr.on_rules_update.assert_called_once_with(
                profile, rules, async=True
            )

    def test_tags_updates_propagate(self):
        """
        Test that the on_tags_update message propagates correctly.
        """
        s = self.get_splitter()
        profile = 'profileA'
        tags = ['first tag', 'second tag']

        # Apply the tags update
        s.on_tags_update(profile, tags)

        # Confirm that the rules update propagates.
        for mgr in self.ipsets_mgrs:
            mgr.on_tags_update.assert_called_once_with(
                profile, tags, async=True
            )

    def test_interface_updates_propagate(self):
        """
        Test that the on_interface_update message propagates correctly.
        """
        s = self.get_splitter()
        interface = 'tapABCDEF'

        # Apply the interface update
        s.on_interface_update(interface, iface_up=True)

        # Confirm that the interface update propagates.
        for mgr in self.endpoint_mgrs:
            mgr.on_interface_update.assert_called_once_with(interface,
                                                            True,
                                                            async=True)

    def test_endpoint_updates_propagate(self):
        """
        Test that the on_endpoint_update message propagates correctly.
        """
        s = self.get_splitter()
        endpoint = 'endpointA'
        endpoint_object = 'endpoint'

        # Apply the endpoint update
        s.on_endpoint_update(endpoint, endpoint_object)

        # Confirm that the endpoint update propagates.
        for mgr in self.ipsets_mgrs:
            mgr.on_endpoint_update.assert_called_once_with(
                endpoint, endpoint_object, async=True
            )
        for mgr in self.endpoint_mgrs:
            mgr.on_endpoint_update.assert_called_once_with(
                endpoint, endpoint_object, async=True
            )

    def test_on_ipam_pool_updated(self):
        """
        Test that the on_ipam_pool_update message propagates correctly
        """
        s = self.get_splitter()
        pool_id = "foo"
        pool = {"cidr": "10/16", "masquerade": False}

        # Apply the IPAM pool update
        s.on_ipam_pool_update(pool_id, pool)

        # Confirm that the pool update propagates
        self.masq_manager.on_ipam_pool_updated.assert_called_once_with(
            pool_id, pool, async=True
        )


class TestCleanupManager(BaseTestCase):
    def setUp(self):
        super(TestCleanupManager, self).setUp()
        m_config = mock.Mock()
        m_config.STARTUP_CLEANUP_DELAY = 12

        # We need to check the order between the iptables and ipsets cleanup
        # calls so make sure they have a common root mock.
        self.m_root_mock = mock.Mock()
        self.m_ipt_updr = self.m_root_mock.m_ipt_updr
        self.m_ips_mgr = self.m_root_mock.m_ips_mgr

        self.mgr = CleanupManager(m_config,
                                  [self.m_ipt_updr],
                                  [self.m_ips_mgr])

    def test_on_datamodel_in_sync(self):
        with mock.patch("gevent.spawn_later", autospec=True) as m_spawn_later:
            self.mgr.on_datamodel_in_sync(async=True)
            self.step_actor(self.mgr)
        self.assertTrue(self.mgr._cleanup_done)
        # Check we got only the expected call to spawn.
        self.assertEqual(m_spawn_later.mock_calls, [mock.call(12, mock.ANY)])
        # Grab the callable.
        do_cleanup = m_spawn_later.call_args[0][1]
        self.assertTrue(callable(do_cleanup))
        # Check it really invokes the cleanup.
        do_cleanup()
        self.step_actor(self.mgr)
        self.assertEqual(
            self.m_root_mock.mock_calls,
            [
                # iptables call should come first.
                mock.call.m_ipt_updr.cleanup(async=False),
                mock.call.m_ips_mgr.cleanup(async=False),
            ]
        )
        # Finally, check that subsequent in-sync calls are ignored.
        with mock.patch("gevent.spawn_later", autospec=True) as m_spawn_later:
            self.mgr.on_datamodel_in_sync(async=True)
            self.step_actor(self.mgr)
        self.assertEqual(m_spawn_later.mock_calls, [])

    def test_cleanup_failure(self):
        self.m_ips_mgr.cleanup.side_effect = RuntimeError
        with mock.patch("os._exit") as m_exit:
            result = self.mgr._do_cleanup(async=True)
            self.step_actor(self.mgr)
        self.assertEqual(m_exit.mock_calls, [mock.call(1)])
        self.assertRaises(RuntimeError, result.get)<|MERGE_RESOLUTION|>--- conflicted
+++ resolved
@@ -18,20 +18,11 @@
 
 Tests of the actor that splits update messages to multiple manager actors.
 """
-<<<<<<< HEAD
-import gevent
-import mock
-from calico.felix.masq import MasqueradeManager
-
-from calico.felix.test.base import BaseTestCase, load_config
-from calico.felix.splitter import UpdateSplitter
-=======
 import mock
 from calico.felix.masq import MasqueradeManager
 
 from calico.felix.test.base import BaseTestCase
 from calico.felix.splitter import UpdateSplitter, CleanupManager
->>>>>>> 9a4ac163
 
 
 class TestUpdateSplitter(BaseTestCase):
@@ -41,12 +32,6 @@
     def setUp(self):
         super(TestUpdateSplitter, self).setUp()
 
-<<<<<<< HEAD
-        # Set the cleanup delay to 0, to force immediate cleanup.
-        self.config = load_config("felix_default.cfg",
-                                  host_dict={"StartupCleanupDelay": 0})
-=======
->>>>>>> 9a4ac163
         self.ipsets_mgrs = [mock.MagicMock(), mock.MagicMock()]
         self.rules_mgrs = [mock.MagicMock(), mock.MagicMock()]
         self.endpoint_mgrs = [mock.MagicMock(), mock.MagicMock()]
@@ -160,8 +145,9 @@
 class TestCleanupManager(BaseTestCase):
     def setUp(self):
         super(TestCleanupManager, self).setUp()
-        m_config = mock.Mock()
-        m_config.STARTUP_CLEANUP_DELAY = 12
+
+        self.config = load_config("felix_default.cfg",
+                                  host_dict={"StartupCleanupDelay": 12})
 
         # We need to check the order between the iptables and ipsets cleanup
         # calls so make sure they have a common root mock.
@@ -169,7 +155,7 @@
         self.m_ipt_updr = self.m_root_mock.m_ipt_updr
         self.m_ips_mgr = self.m_root_mock.m_ips_mgr
 
-        self.mgr = CleanupManager(m_config,
+        self.mgr = CleanupManager(self.config,
                                   [self.m_ipt_updr],
                                   [self.m_ips_mgr])
 
