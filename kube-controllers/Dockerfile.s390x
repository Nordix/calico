# Copyright 2015-2018 Tigera, Inc
#
# Licensed under the Apache License, Version 2.0 (the "License");
# you may not use this file except in compliance with the License.
# You may obtain a copy of the License at
#
#     http://www.apache.org/licenses/LICENSE-2.0
#
# Unless required by applicable law or agreed to in writing, software
# distributed under the License is distributed on an "AS IS" BASIS,
# WITHOUT WARRANTIES OR CONDITIONS OF ANY KIND, either express or implied.
# See the License for the specific language governing permissions and
# limitations under the License.

<<<<<<< HEAD
=======
ARG GIT_VERSION=unknown
>>>>>>> c9975df7
ARG UBI_IMAGE
ARG QEMU_IMAGE

FROM ${QEMU_IMAGE} as qemu
<<<<<<< HEAD
FROM --platform=linux/s390x ${UBI_IMAGE} as ubi

# Enable non-native builds of this image on an amd64 hosts.
# This must be the first RUN command in this file!
COPY --from=qemu /usr/bin/qemu-s390x-static /usr/bin/
=======

FROM ${UBI_IMAGE} as ubi

COPY --from=qemu /usr/bin/qemu-*-static /usr/bin/
>>>>>>> c9975df7

# Add in top-level license file
RUN mkdir /licenses
COPY LICENSE /licenses

# Make sure the status and pprof files are owned by our user.
RUN mkdir /status /profiles
RUN touch /status/status.json && chown 999 /status/status.json
RUN touch /profiles/mem.pprof && chown 999 /profiles/mem.pprof
RUN touch /profiles/cpu.pprof && chown 999 /profiles/cpu.pprof

FROM scratch
ARG GIT_VERSION
LABEL name="Calico Kubernetes controllers" \
      vendor="Project Calico" \
      version=$GIT_VERSION \
      release="1" \
      summary="Calico Kubernetes controllers monitor the Kubernetes API and perform actions based on cluster state" \
      description="Calico Kubernetes controllers monitor the Kubernetes API and perform actions based on cluster state" \
      maintainer="IBM Z Open Source Ecosystem (https://community.ibm.com/community/user/ibmz-and-linuxone/groups/topic-home?CommunityKey=64d1d1bd-66bc-4ecb-b9e8-0372b18c5bcb)"

COPY --from=ubi /licenses /licenses
COPY --from=ubi /profiles /profiles
COPY --from=ubi /status /status

COPY --from=ubi /usr/include /usr/include
COPY --from=ubi /lib64/libpthread.so.0 /lib64/libpthread.so.0
COPY --from=ubi /lib64/libc.so.6 /lib64/libc.so.6
COPY --from=ubi /lib64/ld-2.28.so /lib64/ld-2.28.so

# The following dependencies do not show up when performing ldd on the binary, but are still necessary.
COPY --from=ubi /lib64/libnss_dns.so.2 /lib64/libnss_dns.so.2
COPY --from=ubi /lib64/libnss_files.so.2 /lib64/libnss_files.so.2

# Copy hostname configuration files from UBI so glibc hostname lookups work.
COPY --from=ubi /etc/host.conf /etc/host.conf
COPY --from=ubi /etc/nsswitch.conf /etc/nsswitch.conf

COPY --from=ubi /licenses /licenses
COPY --from=ubi /profiles /profiles
COPY --from=ubi /status /status

ADD bin/kube-controllers-linux-s390x /usr/bin/kube-controllers
ADD bin/check-status-linux-s390x /usr/bin/check-status
USER 999
ENTRYPOINT ["/usr/bin/kube-controllers"]<|MERGE_RESOLUTION|>--- conflicted
+++ resolved
@@ -12,26 +12,14 @@
 # See the License for the specific language governing permissions and
 # limitations under the License.
 
-<<<<<<< HEAD
-=======
 ARG GIT_VERSION=unknown
->>>>>>> c9975df7
 ARG UBI_IMAGE
 ARG QEMU_IMAGE
 
 FROM ${QEMU_IMAGE} as qemu
-<<<<<<< HEAD
-FROM --platform=linux/s390x ${UBI_IMAGE} as ubi
-
-# Enable non-native builds of this image on an amd64 hosts.
-# This must be the first RUN command in this file!
-COPY --from=qemu /usr/bin/qemu-s390x-static /usr/bin/
-=======
-
 FROM ${UBI_IMAGE} as ubi
 
 COPY --from=qemu /usr/bin/qemu-*-static /usr/bin/
->>>>>>> c9975df7
 
 # Add in top-level license file
 RUN mkdir /licenses
