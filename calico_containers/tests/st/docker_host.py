import sh
from sh import docker

from utils import delete_container


class DockerHost(object):
    """
    A host container which will hold workload containers to be networked by calico.
    """
    def __init__(self, name):
        """
        Create a container using an image made for docker-in-docker. Load saved images into it.
        """
        self.name = name

        pwd = sh.pwd().stdout.rstrip()
        docker.run("--privileged", "-v", pwd+":/code", "--name", self.name, "-tid", "jpetazzo/dind")

        self.ip = docker.inspect("--format", "{{ .NetworkSettings.IPAddress }}",
                                 self.name).stdout.rstrip()
        self.execute("while ! docker ps; do sleep 1; done && "
                     "docker load --input /code/calico-node.tar && "
                     "docker load --input /code/busybox.tar && "
                     "docker load --input /code/nsenter.tar")

    def execute(self, command, docker_host=False, **kwargs):
        """
        Pass a command into a host container.
        """
        stdin = ' '.join(["export ETCD_AUTHORITY=%s:2379;" % self.ip, command])
        if docker_host:
            stdin = ' '.join(["export DOCKER_HOST=localhost:2377;", stdin])
        return self.listen(stdin, **kwargs)

    def listen(self, stdin, **kwargs):
        """
        Feed a command to a container via stdin. Used when `bash -c` in
        DockerHost.execute has bad parsing behavior.
        """
        return docker("exec", "-i", self.name, "bash", s=True, _in=stdin, **kwargs)

    def delete(self):
        """
        Have a container delete itself.
        """
<<<<<<< HEAD
        self.__class__.delete_container(self.name)

    def start_etcd(self, restart=''):
        """
        Start etcd on this host. Not tested for multiple etcd nodes. Start etcd
        only after all hosts have been created.
        """
        self.execute("docker load --input /code/etcd.tar")

        if restart:
            restart = "--restart=" + restart
        cmd = ("--name calico "
               "--advertise-client-urls http://%s:2379 "
               "--listen-client-urls http://0.0.0.0:2379 "
               "--initial-advertise-peer-urls http://%s:2380 "
               "--listen-peer-urls http://0.0.0.0:2380 "
               "--initial-cluster-token etcd-cluster-2 "
               "--initial-cluster calico=http://%s:2380 "
               "--initial-cluster-state new" % (self.ip, self.ip, self.ip))
        self.execute("docker run -d -p 2379:2379 %s quay.io/coreos/etcd:v2.0.10 %s" % (restart, cmd))

    @classmethod
    def delete_container(cls, name):
        """
        Cleanly delete a container.
        """
        # We *must* remove all inner containers and images before removing the outer
        # container. Otherwise the inner images will stick around and fill disk.
        # https://github.com/jpetazzo/dind#important-warning-about-disk-usage
        cls.cleanup_inside(name)
        sh.docker.rm("-f", name, _ok_code=[0, 1])

    @classmethod
    def cleanup_inside(cls, name):
        """
        Clean the inside of a container by deleting the containers and images within it.
        """
        docker("exec", "-t", name, "bash", "-c",
               "docker rm -f $(docker ps -qa) ; docker rmi $(docker images -qa)",
               _ok_code=[0,
                         1,  # Caused by 'docker: "rm" requires a minimum of 1 argument.' et al.
                         127,  # Caused by '"docker": no command found'
                         255,  # Caused by '"bash": executable file not found in $PATH'
                         ]
               )
=======
        delete_container(self.name)
>>>>>>> ebec3110
<|MERGE_RESOLUTION|>--- conflicted
+++ resolved
@@ -1,7 +1,7 @@
 import sh
 from sh import docker
 
-from utils import delete_container
+from utils import get_ip, delete_container
 
 
 class DockerHost(object):
@@ -28,7 +28,7 @@
         """
         Pass a command into a host container.
         """
-        stdin = ' '.join(["export ETCD_AUTHORITY=%s:2379;" % self.ip, command])
+        stdin = ' '.join(["export ETCD_AUTHORITY=%s:2379;" % get_ip(), command])
         if docker_host:
             stdin = ' '.join(["export DOCKER_HOST=localhost:2377;", stdin])
         return self.listen(stdin, **kwargs)
@@ -44,52 +44,4 @@
         """
         Have a container delete itself.
         """
-<<<<<<< HEAD
-        self.__class__.delete_container(self.name)
-
-    def start_etcd(self, restart=''):
-        """
-        Start etcd on this host. Not tested for multiple etcd nodes. Start etcd
-        only after all hosts have been created.
-        """
-        self.execute("docker load --input /code/etcd.tar")
-
-        if restart:
-            restart = "--restart=" + restart
-        cmd = ("--name calico "
-               "--advertise-client-urls http://%s:2379 "
-               "--listen-client-urls http://0.0.0.0:2379 "
-               "--initial-advertise-peer-urls http://%s:2380 "
-               "--listen-peer-urls http://0.0.0.0:2380 "
-               "--initial-cluster-token etcd-cluster-2 "
-               "--initial-cluster calico=http://%s:2380 "
-               "--initial-cluster-state new" % (self.ip, self.ip, self.ip))
-        self.execute("docker run -d -p 2379:2379 %s quay.io/coreos/etcd:v2.0.10 %s" % (restart, cmd))
-
-    @classmethod
-    def delete_container(cls, name):
-        """
-        Cleanly delete a container.
-        """
-        # We *must* remove all inner containers and images before removing the outer
-        # container. Otherwise the inner images will stick around and fill disk.
-        # https://github.com/jpetazzo/dind#important-warning-about-disk-usage
-        cls.cleanup_inside(name)
-        sh.docker.rm("-f", name, _ok_code=[0, 1])
-
-    @classmethod
-    def cleanup_inside(cls, name):
-        """
-        Clean the inside of a container by deleting the containers and images within it.
-        """
-        docker("exec", "-t", name, "bash", "-c",
-               "docker rm -f $(docker ps -qa) ; docker rmi $(docker images -qa)",
-               _ok_code=[0,
-                         1,  # Caused by 'docker: "rm" requires a minimum of 1 argument.' et al.
-                         127,  # Caused by '"docker": no command found'
-                         255,  # Caused by '"bash": executable file not found in $PATH'
-                         ]
-               )
-=======
-        delete_container(self.name)
->>>>>>> ebec3110
+        delete_container(self.name)