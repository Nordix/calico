// Copyright (c) 2017-2018 Tigera, Inc. All rights reserved.
//
// Licensed under the Apache License, Version 2.0 (the "License");
// you may not use this file except in compliance with the License.
// You may obtain a copy of the License at
//
//     http://www.apache.org/licenses/LICENSE-2.0
//
// Unless required by applicable law or agreed to in writing, software
// distributed under the License is distributed on an "AS IS" BASIS,
// WITHOUT WARRANTIES OR CONDITIONS OF ANY KIND, either express or implied.
// See the License for the specific language governing permissions and
// limitations under the License.

package containers

import (
	"bufio"
	"context"
	"fmt"
	"io"
	"io/ioutil"
	"os"
	"os/exec"
	"strconv"
	"strings"
	"sync"
	"time"

	. "github.com/onsi/gomega"
	log "github.com/sirupsen/logrus"

	"github.com/projectcalico/felix/fv/utils"
	api "github.com/projectcalico/libcalico-go/lib/apis/v3"
	client "github.com/projectcalico/libcalico-go/lib/clientv3"
	"github.com/projectcalico/libcalico-go/lib/options"
	"github.com/projectcalico/libcalico-go/lib/set"
)

type Container struct {
	Name     string
	IP       string
	Hostname string
	runCmd   *exec.Cmd

	mutex    sync.Mutex
	binaries set.Set

	logFinished sync.WaitGroup
}

var containerIdx = 0

func (c *Container) Stop() {
	if c == nil {
		log.Info("Stop no-op because nil container")
		return
	}

	logCxt := log.WithField("container", c.Name)
	c.mutex.Lock()
	if c.runCmd == nil {
		logCxt.Info("Stop no-op because container is not running")
		c.mutex.Unlock()
		return
	}
	c.mutex.Unlock()

	logCxt.Info("Stop")

	// Ask docker to stop the container.
	withTimeoutPanic(logCxt, 30*time.Second, c.execDockerStop)
	// Shut down the docker run process (if needed).
	withTimeoutPanic(logCxt, 5*time.Second, func() { c.signalDockerRun(os.Interrupt) })

	// Wait for the container to exit, then escalate to killing it.
	startTime := time.Now()
	for {
		if !c.ListedInDockerPS() {
			// Container has stopped.  Mkae sure the docker CLI command is dead (it should be already)
			// and wait for its log.
			logCxt.Info("Container stopped (no longer listed in 'docker ps')")
			withTimeoutPanic(logCxt, 5*time.Second, func() { c.signalDockerRun(os.Kill) })
			withTimeoutPanic(logCxt, 10*time.Second, func() { c.logFinished.Wait() })
			return
		}
		if time.Since(startTime) > 2*time.Second {
			logCxt.Info("Container didn't stop, asking docker to kill it")
			// `docker kill` asks the docker daemon to kill the container but, on a
			// resource constrained system, we've seen that fail because the CLI command
			// was blocked so we kill the CLI command too.
			err := exec.Command("docker", "kill", c.Name).Run()
			logCxt.WithError(err).Info("Ran 'docker kill'")
			withTimeoutPanic(logCxt, 5*time.Second, func() { c.signalDockerRun(os.Kill) })
			break
		}
		time.Sleep(200 * time.Millisecond)
	}
	c.WaitNotRunning(60 * time.Second)
	logCxt.Info("Container stopped")
	withTimeoutPanic(logCxt, 5*time.Second, func() { c.signalDockerRun(os.Kill) })
	withTimeoutPanic(logCxt, 10*time.Second, func() { c.logFinished.Wait() })
}

func withTimeoutPanic(logCxt *log.Entry, t time.Duration, f func()) {
	done := make(chan struct{})
	go func() {
		defer close(done)
		f()
	}()

	select {
	case <-done:
		return
	case <-time.After(t):
		logCxt.Panic("Timeout!")
	}
}

func (c *Container) execDockerStop() {
	logCxt := log.WithField("container", c.Name)
	logCxt.Info("Executing 'docker stop'")
	cmd := exec.Command("docker", "stop", c.Name)
	err := cmd.Run()
	if err != nil {
		logCxt.WithError(err).WithField("cmd", cmd).Error("docker stop command failed")
		return
	}
	logCxt.Info("'docker stop' returned success")
}

func (c *Container) signalDockerRun(sig os.Signal) {
	logCxt := log.WithFields(log.Fields{
		"container": c.Name,
		"signal":    sig,
	})
	logCxt.Info("Sending signal to 'docker run' process")
	c.mutex.Lock()
	defer c.mutex.Unlock()
	if c.runCmd == nil {
		return
	}
	c.runCmd.Process.Signal(sig)
	logCxt.Info("Signalled docker run")
}

type RunOpts struct {
	AutoRemove bool
}

func Run(namePrefix string, opts RunOpts, args ...string) (c *Container) {

	// Build unique container name and struct.
	containerIdx++
	c = &Container{Name: fmt.Sprintf("%v-%d-%d-felixfv", namePrefix, os.Getpid(), containerIdx)}

	// Prep command to run the container.
	log.WithField("container", c).Info("About to run container")
	runArgs := []string{"run", "--name", c.Name, "--hostname", c.Name}

	if opts.AutoRemove {
		runArgs = append(runArgs, "--rm")
	}

	// Add remaining args
	runArgs = append(runArgs, args...)

	c.runCmd = utils.Command("docker", runArgs...)

	// Get the command's output pipes, so we can merge those into the test's own logging.
	stdout, err := c.runCmd.StdoutPipe()
	Expect(err).NotTo(HaveOccurred())
	stderr, err := c.runCmd.StderrPipe()
	Expect(err).NotTo(HaveOccurred())

	// Start the container running.
	err = c.runCmd.Start()
	Expect(err).NotTo(HaveOccurred())

	// Merge container's output into our own logging.
	c.logFinished.Add(2)
	go copyOutputToLog(c.Name, "stdout", stdout, &c.logFinished)
	go copyOutputToLog(c.Name, "stderr", stderr, &c.logFinished)

	// Note: it might take a long time for the container to start running, e.g. if the image
	// needs to be downloaded.
	c.WaitUntilRunning()

	// Fill in rest of container struct.
	c.IP = c.GetIP()
	c.Hostname = c.GetHostname()
	c.binaries = set.New()
	log.WithField("container", c).Info("Container now running")
	return
}

// Start executes "docker start" on a container. Useful when used after Stop()
// to restart a container.
func (c *Container) Start() {
	c.runCmd = utils.Command("docker", "start", "--attach", c.Name)

	stdout, err := c.runCmd.StdoutPipe()
	Expect(err).NotTo(HaveOccurred())
	stderr, err := c.runCmd.StderrPipe()
	Expect(err).NotTo(HaveOccurred())

	// Start the container running.
	err = c.runCmd.Start()
	Expect(err).NotTo(HaveOccurred())

	// Merge container's output into our own logging.
	c.logFinished.Add(2)
	go copyOutputToLog(c.Name, "stdout", stdout, &c.logFinished)
	go copyOutputToLog(c.Name, "stderr", stderr, &c.logFinished)

	c.WaitUntilRunning()

	log.WithField("container", c).Info("Container now running")
}

// Remove deletes a container. Should be manually called after a non-auto-removed container
// is stopped.
func (c *Container) Remove() {
	c.runCmd = utils.Command("docker", "rm", "-f", c.Name)
	err := c.runCmd.Start()
	Expect(err).NotTo(HaveOccurred())

	log.WithField("container", c).Info("Removed container.")
}

func copyOutputToLog(name string, streamName string, stream io.Reader, done *sync.WaitGroup) {
	defer done.Done()
	scanner := bufio.NewScanner(stream)
	scanner.Buffer(nil, 10*1024*1024) // Increase maximum buffer size (but don't pre-alloc).
	for scanner.Scan() {
		log.Info(name, "[", streamName, "] ", scanner.Text())
	}
	logCxt := log.WithFields(log.Fields{
		"name":   name,
		"stream": stream,
	})
	if scanner.Err() != nil {
		logCxt.WithError(scanner.Err()).Error("Non-EOF error reading container stream")
	}
	logCxt.Info("Stream finished")
}

func (c *Container) DockerInspect(format string) string {
	inspectCmd := utils.Command("docker", "inspect",
		"--format="+format,
		c.Name,
	)
	outputBytes, err := inspectCmd.CombinedOutput()
	Expect(err).NotTo(HaveOccurred())
	return string(outputBytes)
}

func (c *Container) GetIP() string {
	output := c.DockerInspect("{{range .NetworkSettings.Networks}}{{.IPAddress}}{{end}}")
	return strings.TrimSpace(output)
}

func (c *Container) GetHostname() string {
	output := c.DockerInspect("{{.Config.Hostname}}")
	return strings.TrimSpace(output)
}

func (c *Container) GetPIDs(processName string) []int {
	out, err := c.ExecOutput("pgrep", fmt.Sprintf("^%s$", processName))
	if err != nil {
		log.WithError(err).Warn("pgrep failed, assuming no PIDs")
		return nil
	}
	var pids []int
	for _, line := range strings.Split(out, "\n") {
		if line == "" {
			continue
		}
		pid, err := strconv.Atoi(line)
		Expect(err).NotTo(HaveOccurred())
		pids = append(pids, pid)
	}
	return pids
}

func (c *Container) GetSinglePID(processName string) int {
	// Get the process's PID.  This retry loop ensures that we don't get tripped up if we see multiple
	// PIDs, which can happen transiently when a process restarts/forks off a subprocess.
	start := time.Now()
	for {
		pids := c.GetPIDs(processName)
		if len(pids) == 1 {
			return pids[0]
		}
		Expect(time.Since(start)).To(BeNumerically("<", time.Second),
			"Timed out waiting for there to be a single PID")
		time.Sleep(50 * time.Millisecond)
	}
}

func (c *Container) WaitUntilRunning() {
	log.Info("Wait for container to be listed in docker ps")

	// Set up so we detect if container startup fails.
	stoppedChan := make(chan struct{})
	go func() {
		defer close(stoppedChan)
		err := c.runCmd.Wait()
		log.WithError(err).WithField("name", c.Name).Info("Container stopped ('docker run' exited)")
		c.mutex.Lock()
		defer c.mutex.Unlock()
		c.runCmd = nil
	}()

	for {
		Expect(stoppedChan).NotTo(BeClosed(), "Container failed before being listed in 'docker ps'")

		cmd := utils.Command("docker", "ps")
		out, err := cmd.CombinedOutput()
		Expect(err).NotTo(HaveOccurred())
		if strings.Contains(string(out), c.Name) {
			break
		}
		time.Sleep(1000 * time.Millisecond)
	}
}

func (c *Container) Stopped() bool {
	c.mutex.Lock()
	defer c.mutex.Unlock()
	return c.runCmd == nil
}

func (c *Container) ListedInDockerPS() bool {
	cmd := utils.Command("docker", "ps")
	out, err := cmd.CombinedOutput()
	Expect(err).NotTo(HaveOccurred())
	return strings.Contains(string(out), c.Name)
}

func (c *Container) WaitNotRunning(timeout time.Duration) {
	log.Info("Wait for container not to be listed in docker ps")
	start := time.Now()
	for {
		if !c.ListedInDockerPS() {
			break
		}
		if time.Since(start) > timeout {
			log.Panic("Timed out waiting for container not to be listed.")
		}
		time.Sleep(1000 * time.Millisecond)
	}
}

func (c *Container) EnsureBinary(name string) {
	c.mutex.Lock()
	defer c.mutex.Unlock()

	if !c.binaries.Contains(name) {
		utils.Command("docker", "cp", "../bin/"+name, c.Name+":/"+name).Run()
		c.binaries.Add(name)
	}
}

func (c *Container) CopyFileIntoContainer(hostPath, containerPath string) error {
	cmd := utils.Command("docker", "cp", hostPath, c.Name+":"+containerPath)
	return cmd.Run()
}

func (c *Container) Exec(cmd ...string) {
	log.WithField("container", c.Name).WithField("command", cmd).Info("Running command")
	arg := []string{"exec", c.Name}
	arg = append(arg, cmd...)
	utils.Run("docker", arg...)
}

func (c *Container) ExecMayFail(cmd ...string) error {
	arg := []string{"exec", c.Name}
	arg = append(arg, cmd...)
	return utils.RunMayFail("docker", arg...)
}

func (c *Container) ExecOutput(args ...string) (string, error) {
	arg := []string{"exec", c.Name}
	arg = append(arg, args...)
	cmd := exec.Command("docker", arg...)
	out, err := cmd.Output()
	if err != nil {
		if out == nil {
			return "", err
		}
		return string(out), err
	}
	return string(out), nil
}

func (c *Container) SourceName() string {
	return c.Name
}

func (c *Container) CanConnectTo(ip, port, protocol string) bool {

	// Ensure that the container has the 'test-connection' binary.
	c.EnsureBinary("test-connection")

	// Run 'test-connection' to the target.
	connectionCmd := utils.Command("docker", "exec", c.Name,
		"/test-connection", "--protocol="+protocol, "-", ip, port)
	outPipe, err := connectionCmd.StdoutPipe()
	Expect(err).NotTo(HaveOccurred())
	errPipe, err := connectionCmd.StderrPipe()
	Expect(err).NotTo(HaveOccurred())
	err = connectionCmd.Start()
	Expect(err).NotTo(HaveOccurred())

	wOut, err := ioutil.ReadAll(outPipe)
	Expect(err).NotTo(HaveOccurred())
	wErr, err := ioutil.ReadAll(errPipe)
	Expect(err).NotTo(HaveOccurred())
	err = connectionCmd.Wait()

	log.WithFields(log.Fields{
		"stdout": string(wOut),
		"stderr": string(wErr)}).WithError(err).Info("Connection test")

	return err == nil
}

func RunEtcd() *Container {
	log.Info("Starting etcd")
	return Run("etcd",
		RunOpts{AutoRemove: true},
		"--privileged", // So that we can add routes inside the etcd container,
		// when using the etcd container to model an external client connecting
		// into the cluster.
		utils.Config.EtcdImage,
		"etcd",
		"--advertise-client-urls", "http://127.0.0.1:2379",
		"--listen-client-urls", "http://0.0.0.0:2379")
}

type Felix struct {
	*Container
}

func (f *Felix) GetFelixPID() int {
	return f.GetSinglePID("calico-felix")
}

func (f *Felix) GetFelixPIDs() []int {
	return f.GetPIDs("calico-felix")
}

func RunFelix(etcdIP string, options TopologyOptions) *Felix {
	log.Info("Starting felix")
	ipv6Enabled := fmt.Sprint(options.EnableIPv6)
	c := Run("felix",
		RunOpts{AutoRemove: true},
		"--privileged",
		"-e", "CALICO_DATASTORE_TYPE=etcdv3",
		"-e", "CALICO_ETCD_ENDPOINTS=http://"+etcdIP+":2379",
		"-e", "FELIX_LOGSEVERITYSCREEN="+options.FelixLogSeverity,
		"-e", "FELIX_DATASTORETYPE=etcdv3",
		"-e", "FELIX_PROMETHEUSMETRICSENABLED=true",
		"-e", "FELIX_USAGEREPORTINGENABLED=false",
<<<<<<< HEAD
		"-e", "FELIX_IPV6SUPPORT=false",
		"-v", "/tmp/fvtest-calico-run:/var/run/calico",
		"calico/felix:latest")
=======
		"-e", "FELIX_IPV6SUPPORT="+ipv6Enabled,
		"-v", "/lib/modules:/lib/modules",
		"calico/felix:latest",
	)

	if options.EnableIPv6 {
		c.Exec("sysctl", "-w", "net.ipv6.conf.all.disable_ipv6=0")
		c.Exec("sysctl", "-w", "net.ipv6.conf.default.disable_ipv6=0")
		c.Exec("sysctl", "-w", "net.ipv6.conf.lo.disable_ipv6=0")
		c.Exec("sysctl", "-w", "net.ipv6.conf.all.forwarding=1")
	} else {
		c.Exec("sysctl", "-w", "net.ipv6.conf.all.disable_ipv6=1")
		c.Exec("sysctl", "-w", "net.ipv6.conf.default.disable_ipv6=1")
		c.Exec("sysctl", "-w", "net.ipv6.conf.lo.disable_ipv6=1")
		c.Exec("sysctl", "-w", "net.ipv6.conf.all.forwarding=0")
	}

	return &Felix{
		Container: c,
	}
}

type TopologyOptions struct {
	FelixLogSeverity string
	EnableIPv6       bool
}

func DefaultTopologyOptions() TopologyOptions {
	return TopologyOptions{
		FelixLogSeverity: "info",
		EnableIPv6:       true,
	}
>>>>>>> adaabe61
}

// StartSingleNodeEtcdTopology starts an etcd container and a single Felix container; it initialises
// the datastore and installs a Node resource for the Felix node.
func StartSingleNodeEtcdTopology(options TopologyOptions) (felix *Felix, etcd *Container, calicoClient client.Interface) {
	felixes, etcd, calicoClient := StartNNodeEtcdTopology(1, options)
	felix = felixes[0]
	return
}

// StartNNodeEtcdTopology starts an etcd container and a set of Felix hosts.  If n > 1, sets
// up IPIP, otherwise this is skipped.
//
// - Configures an IPAM pool for 10.65.0.0/16 (so that Felix programs the all-IPAM blocks IP set)
//   but (for simplicity) we don't actually use IPAM to assign IPs.
// - Configures routes between the hosts, giving each host 10.65.x.0/24, where x is the
//   index in the returned array.  When creating workloads, use IPs from the relevant block.
// - Configures the Tunnel IP for each host as 10.65.x.1.
func StartNNodeEtcdTopology(n int, opts TopologyOptions) (felixes []*Felix, etcd *Container, client client.Interface) {
	log.Infof("Starting a %d-node etcd topology.", n)
	success := false
	var err error
	defer func() {
		if !success {
			log.WithError(err).Error("Failed to start topology, tearing down containers")
			for _, felix := range felixes {
				felix.Stop()
			}
			etcd.Stop()
		}
	}()

	// First start etcd.
	etcd = RunEtcd()

	// Connect to etcd.
	client = utils.GetEtcdClient(etcd.IP)
	mustInitDatastore(client)

	if n > 1 {
		Eventually(func() error {
			ctx, cancel := context.WithTimeout(context.Background(), 10*time.Second)
			defer cancel()
			ipPool := api.NewIPPool()
			ipPool.Name = "test-pool"
			ipPool.Spec.CIDR = "10.65.0.0/16"
			ipPool.Spec.IPIPMode = api.IPIPModeAlways
			_, err = client.IPPools().Create(ctx, ipPool, options.SetOptions{})
			return err
		}).ShouldNot(HaveOccurred())
	}

	for i := 0; i < n; i++ {
		// Then start Felix and create a node for it.
		felix := RunFelix(etcd.IP, opts)

		felixNode := api.NewNode()
		felixNode.Name = felix.Hostname
		if n > 1 {
			felixNode.Spec.BGP = &api.NodeBGPSpec{
				IPv4Address:        felix.IP,
				IPv4IPIPTunnelAddr: fmt.Sprintf("10.65.%d.1", i),
			}
		}
		Eventually(func() error {
			_, err = client.Nodes().Create(utils.Ctx, felixNode, utils.NoOptions)
			if err != nil {
				log.WithError(err).Warn("Failed to create node")
			}
			return err
		}, "10s", "500ms").ShouldNot(HaveOccurred())

		felixes = append(felixes, felix)
	}

	// Set up routes between the hosts, note: we're not using IPAM here but we set up similar
	// CIDR-based routes.
	for i, iFelix := range felixes {
		for j, jFelix := range felixes {
			if i == j {
				continue
			}

			jBlock := fmt.Sprintf("10.65.%d.0/24", j)
			err := iFelix.ExecMayFail("ip", "route", "add", jBlock, "via", jFelix.IP, "dev", "tunl0", "onlink")
			Expect(err).ToNot(HaveOccurred())
		}
	}
	success = true
	return
}

func mustInitDatastore(client client.Interface) {
	Eventually(func() error {
		log.Info("Initializing the datastore...")
		ctx, _ := context.WithTimeout(context.Background(), 10*time.Second)
		err := client.EnsureInitialized(
			ctx,
			"v3.0.0-test",
			"felix-fv",
		)
		log.WithError(err).Info("EnsureInitialized result")
		return err
	}).ShouldNot(HaveOccurred())
}<|MERGE_RESOLUTION|>--- conflicted
+++ resolved
@@ -463,13 +463,9 @@
 		"-e", "FELIX_DATASTORETYPE=etcdv3",
 		"-e", "FELIX_PROMETHEUSMETRICSENABLED=true",
 		"-e", "FELIX_USAGEREPORTINGENABLED=false",
-<<<<<<< HEAD
-		"-e", "FELIX_IPV6SUPPORT=false",
-		"-v", "/tmp/fvtest-calico-run:/var/run/calico",
-		"calico/felix:latest")
-=======
 		"-e", "FELIX_IPV6SUPPORT="+ipv6Enabled,
 		"-v", "/lib/modules:/lib/modules",
+		"-v", "/tmp/fvtest-calico-run:/var/run/calico",
 		"calico/felix:latest",
 	)
 
@@ -500,7 +496,6 @@
 		FelixLogSeverity: "info",
 		EnableIPv6:       true,
 	}
->>>>>>> adaabe61
 }
 
 // StartSingleNodeEtcdTopology starts an etcd container and a single Felix container; it initialises
