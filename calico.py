--- conflicted
+++ resolved
@@ -46,18 +46,13 @@
     modprobe("ip6_tables")
     modprobe("xt_set")
 
-<<<<<<< HEAD
-    # Assume that the image is already built - called calico_node
     # --net=host required so BIRD/Felix can manipulate the base networking stack
-    docker("run", "-d", "--net=host", "calico/node")
-=======
     cid = docker("run", "-e",  "IP=%s" % ip, "--name=calico-node", "--privileged",
                                                                 "--net=host", "-d", "calico/node")
     print "Calico node is running with id: %s" % cid
 
 def master(ip):
     create_dirs()
->>>>>>> cd294d9f
 
     # update the master IP
     client.write('/calico/master/ip', ip)
